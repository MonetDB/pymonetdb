# This Source Code Form is subject to the terms of the Mozilla Public
# License, v. 2.0.  If a copy of the MPL was not distributed with this
# file, You can obtain one at http://mozilla.org/MPL/2.0/.
#
# Copyright 1997 - July 2008 CWI, August 2008 - 2016 MonetDB B.V.

"""
functions for converting monetdb SQL fields to Python objects
"""

import json
import time
import datetime
import re
import uuid
from decimal import Decimal
from datetime import timedelta

from pymonetdb.sql import types
from pymonetdb.exceptions import ProgrammingError


def _extract_timezone(data):
    sign_symbol = data[-6]

    if sign_symbol == '+':
        sign = 1
    elif sign_symbol == '-':
        sign = -1
    else:
        raise ProgrammingError("no + or - in %s" % data)

    return data[:-6], datetime.timedelta(hours=sign * int(data[-5:-3]),
                                         minutes=sign * int(data[-2:]))


def strip(data):
    """ returns a python string, with chopped off quotes,
    and replaced escape characters"""
    return ''.join([w.encode('utf-8').decode('unicode_escape')
                    if '\\' in w else w
                    for w in re.split('([\000-\200]+)', data[1:-1])])


def py_bool(data):
    """ return python boolean """
    return data == "true"


def py_time(data):
    """ returns a python Time
    """
    if '.' in data:
        return datetime.datetime.strptime(data, '%H:%M:%S.%f').time()
    else:
        return datetime.datetime.strptime(data, '%H:%M:%S').time()


def py_timetz(data):
    """ returns a python Time where data contains a tz code
    """
    t, timezone_delta = _extract_timezone(data)
    if '.' in t:
        return (datetime.datetime.strptime(t, '%H:%M:%S.%f') + timezone_delta).time()
    else:
        return (datetime.datetime.strptime(t, '%H:%M:%S') + timezone_delta).time()


def py_date(data):
    """ Returns a python Date
    """
    return datetime.datetime.strptime(data, '%Y-%m-%d').date()


def py_timestamp(data):
    """ Returns a python Timestamp
    """
    if '.' in data:
        return datetime.datetime.strptime(data, '%Y-%m-%d %H:%M:%S.%f')
    else:
        return datetime.datetime.strptime(data, '%Y-%m-%d %H:%M:%S')


def py_timestamptz(data):
    """ Returns a python Timestamp where data contains a tz code
    """
    dt, timezone_delta = _extract_timezone(data)
    if '.' in dt:
        return datetime.datetime.strptime(dt, '%Y-%m-%d %H:%M:%S.%f') + timezone_delta
    else:
        return datetime.datetime.strptime(dt, '%Y-%m-%d %H:%M:%S') + timezone_delta

def py_bytes(data):
    if PY3:
        return bytes.fromhex(data)
    return str(data)

def py_sec_interval(data: str) -> timedelta:
    """ Returns a python TimeDelta where data represents a value of MonetDB's INTERVAL SECOND type
    which resembles a stringified decimal.
    """
    return timedelta(seconds=int(Decimal(data)))


def py_bytes(data):
    """Returns a bytes (py3) or string (py2) object representing the input blob."""
    return Binary(data)


def oid(data):
    """represents an object identifier

    For now we will just return the string representation just like mclient does.
    """
    return oid


mapping = {
    types.CHAR: strip,
    types.VARCHAR: strip,
    types.CLOB: strip,
    types.BLOB: py_bytes,
    types.TINYINT: int,
    types.SMALLINT: int,
    types.INT: int,
    types.BIGINT: int,
    types.HUGEINT: int,
    types.SERIAL: int,
    types.SHORTINT: int,
    types.MEDIUMINT: int,
    types.LONGINT: int,
    types.OID: oid,
    types.WRD: int,
    types.REAL: float,
    types.FLOAT: float,
    types.DOUBLE: float,
    types.DECIMAL: Decimal,
    types.BOOLEAN: py_bool,
    types.DATE: py_date,
    types.TIME: py_time,
    types.TIMESTAMP: py_timestamp,
    types.TIMETZ: py_timetz,
    types.TIMESTAMPTZ: py_timestamptz,
    types.MONTH_INTERVAL: int,
    types.SEC_INTERVAL: py_sec_interval,
    types.URL: strip,
    types.INET: str,
    types.UUID: uuid.UUID,
    types.JSON: json.loads,
    types.GEOMETRY: strip,
    types.GEOMETRYA: strip
}


def convert(data, type_code):
    """
    Calls the appropriate convertion function based upon the python type
    """

    # null values should always be replaced by None type
    if data == "NULL":
        return None
    try:
        return mapping[type_code](data)
    except KeyError:
        raise ProgrammingError("type %s is not supported" % type_code)


# below stuff required by the DBAPI

def Binary(data):
    """returns binary encoding of data"""
<<<<<<< HEAD
    if PY3:
        return data.hex()
    return ''.join(["%02X" % ord(i) for i in str(data)])
=======
    return bytes.fromhex(data)
>>>>>>> cf318d46

def DateFromTicks(ticks):
    """Convert ticks to python Date"""
    return Date(*time.localtime(ticks)[:3])


def TimeFromTicks(ticks):
    """Convert ticks to python Time"""
    return Time(*time.localtime(ticks)[3:6])


def TimestampFromTicks(ticks):
    """Convert ticks to python Timestamp"""
    return Timestamp(*time.localtime(ticks)[:6])


Date = datetime.date
Time = datetime.time
Timestamp = datetime.datetime
STRING = types.VARCHAR
BINARY = types.BLOB
NUMBER = types.DECIMAL
DATE = types.DATE
TIME = types.TIME
DATETIME = types.TIMESTAMP
ROWID = types.INT<|MERGE_RESOLUTION|>--- conflicted
+++ resolved
@@ -90,10 +90,6 @@
     else:
         return datetime.datetime.strptime(dt, '%Y-%m-%d %H:%M:%S') + timezone_delta
 
-def py_bytes(data):
-    if PY3:
-        return bytes.fromhex(data)
-    return str(data)
 
 def py_sec_interval(data: str) -> timedelta:
     """ Returns a python TimeDelta where data represents a value of MonetDB's INTERVAL SECOND type
@@ -170,13 +166,8 @@
 
 def Binary(data):
     """returns binary encoding of data"""
-<<<<<<< HEAD
-    if PY3:
-        return data.hex()
-    return ''.join(["%02X" % ord(i) for i in str(data)])
-=======
     return bytes.fromhex(data)
->>>>>>> cf318d46
+
 
 def DateFromTicks(ticks):
     """Convert ticks to python Date"""
