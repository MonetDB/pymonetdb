"""
This is the python implementation of the mapi protocol.
"""
# This Source Code Form is subject to the terms of the Mozilla Public
# License, v. 2.0.  If a copy of the MPL was not distributed with this
# file, You can obtain one at http://mozilla.org/MPL/2.0/.
#
# Copyright 1997 - July 2008 CWI, August 2008 - 2016 MonetDB B.V.


import socket
import logging
import struct
import hashlib
import os
import typing
<<<<<<< HEAD
import ssl
from typing import Optional, Tuple
from urllib.parse import urlparse, parse_qs
=======
from typing import Callable, Dict, List, Optional, Tuple
from urllib.parse import parse_qsl, urlparse
>>>>>>> f420fd17

from pymonetdb.exceptions import OperationalError, DatabaseError, \
    ProgrammingError, NotSupportedError, IntegrityError

if typing.TYPE_CHECKING:
    from pymonetdb.filetransfer.downloads import Downloader
    from pymonetdb.filetransfer.uploads import Uploader

logger = logging.getLogger(__name__)

MAX_PACKAGE_LENGTH = (1024 * 8) - 2

MSG_PROMPT = ""
MSG_MORE = "\1\2\n"
MSG_FILETRANS = "\1\3\n"
MSG_INFO = "#"
MSG_ERROR = "!"
MSG_Q = "&"
MSG_QTABLE = "&1"
MSG_QUPDATE = "&2"
MSG_QSCHEMA = "&3"
MSG_QTRANS = "&4"
MSG_QPREPARE = "&5"
MSG_QBLOCK = "&6"
MSG_HEADER = "%"
MSG_TUPLE = "["
MSG_TUPLE_NOSLICE = "="
MSG_REDIRECT = "^"
MSG_OK = "=OK"

MSG_ERROR_B = bytes(MSG_ERROR, 'ascii')
MSG_FILETRANS_B = bytes(MSG_FILETRANS, 'ascii')

STATE_INIT = 0
STATE_READY = 1

# MonetDB error codes
errors = {
    '42S02': OperationalError,  # no such table
    '40002': IntegrityError,  # INSERT INTO: UNIQUE constraint violated
    '2D000': IntegrityError,  # COMMIT: failed
    '40000': IntegrityError,  # DROP TABLE: FOREIGN KEY constraint violated
    'M0M29': IntegrityError,  # The code monetdb emitted before Jun2020
}


def handle_error(error):
    """Return exception matching error code.

    args:
        error (str): error string, potentially containing mapi error code

    returns:
        tuple (Exception, formatted error): returns OperationalError if unknown
            error or no error code in string

    """

    if error[:13] == 'SQLException:':
        idx = str.index(error, ':', 14)
        error = error[idx + 10:]
    if len(error) > 5 and error[:5] in errors:
        return errors[error[:5]], error
    else:
        return OperationalError, error


# noinspection PyExceptionInherit
class Connection(object):
    """
    MAPI (low level MonetDB API) connection
    """

    socket: Optional[socket.socket]

    def __init__(self):
        self.state = STATE_INIT
        self._result = None
        self.socket = None
        self.unix_socket = None
        self.use_tls = False
        self.hostname = ""
        self.port = 0
        self.username = ""
        self.database = ""
        self.language = ""
        self.handshake_options_callback = None
        self.remaining_handshake_options = []
        self.connect_timeout = socket.getdefaulttimeout()
        self.uploader = None
        self.downloader = None
        self.stashed_buffer = None

    def connect(self, database: str, username: str, password: str, language: str,  # noqa: C901
                hostname: Optional[str] = None, port: Optional[int] = None, unix_socket=None, connect_timeout=-1,
<<<<<<< HEAD
                use_tls=False, server_cert=None, dangerous_tls_nocheck=None,
                client_key=None, client_cert=None, client_key_password=None,
                handshake_options=None):
=======
                handshake_options_callback: Callable[[bool], List['HandshakeOption']] = lambda x: []):
>>>>>>> f420fd17
        """ setup connection to MAPI server

        unix_socket is used if hostname is not defined.
        """

<<<<<<< HEAD
        self.use_tls = use_tls

=======
        url_options = {}
>>>>>>> f420fd17
        if ':' in database:
            if not database.startswith('mapi:monetdb:'):
                raise DatabaseError("colon not allowed in database name, except as part of "
                                    "mapi:monetdb://<hostname>[:<port>]/<database> URI")
            parsed = urlparse(database[5:])
            url_options = dict(parse_qsl(parsed.query))
            # parse basic settings
            if parsed.hostname or parsed.port:
                # connect over tcp
                if not parsed.path.startswith('/'):
                    raise DatabaseError('invalid mapi url')
                database = parsed.path[1:]
                if '/' in database:
                    raise DatabaseError('invalid mapi url')
                username = parsed.username or username
                password = parsed.password or password
                hostname = parsed.hostname or hostname
                port = parsed.port or port
            else:
                # connect over unix domain socket
                unix_socket = parsed.path or unix_socket
                username = parsed.username or username
                password = parsed.password or password
                database = ''  # must be set in uri parameter
            if 'database' in url_options:
                if database == '':
                    database = url_options['database']
                else:
                    raise DatabaseError('database= query parameter is only allowed with unix domain sockets')

        if hostname and hostname[:1] == '/' and not unix_socket:
            unix_socket = f'{hostname}/.s.monetdb.{port}'
            hostname = None
        if not unix_socket and os.path.exists(f"/tmp/.s.monetdb.{port}"):
            unix_socket = f"/tmp/.s.monetdb.{port}"
        elif not unix_socket and not hostname:
            hostname = 'localhost'

        if use_tls:
            if client_cert is not None and client_key is None:
                raise DatabaseError('client_cert parameter is only valid if client_key is also given')
            if client_key_password is not None and client_key is None:
                raise DatabaseError('client_key_password parameter is only valid if client_key is also given')

        # None and zero are allowed values
        if connect_timeout != -1:
            assert connect_timeout is None or connect_timeout >= 0
            self.connect_timeout = connect_timeout

        self.hostname = hostname
        self.port = port
        self.username = username
        self.database = database
        self.language = language
        self.unix_socket = unix_socket
        self.handshake_options_callback = handshake_options_callback
        if hostname:
            if self.socket:
                self.socket.close()
                self.socket = None
            for af, socktype, proto, canonname, sa in socket.getaddrinfo(hostname, port,
                                                                         socket.AF_UNSPEC, socket.SOCK_STREAM):
                try:
                    self.socket = socket.socket(af, socktype, proto)
                    # For performance, mirror MonetDB/src/common/stream.c socket settings.
                    self.socket.setsockopt(socket.SOL_SOCKET, socket.SO_KEEPALIVE, 1)
                    self.socket.setsockopt(socket.IPPROTO_TCP, socket.TCP_NODELAY, 1)
                    self.socket.settimeout(self.connect_timeout)
                except socket.error as msg:
                    logger.debug(f"'{msg}' for af {af} with socktype {socktype}")
                    self.socket = None
                    continue
                try:
                    self.socket.connect(sa)
                except socket.error as msg:
                    logger.info(msg.strerror)
                    self.socket.close()
                    self.socket = None
                    continue
                break
            if self.socket is None:
                raise socket.error("Connection refused")
            # Socket has been opened. Attempt to wrap it in SSL
            if dangerous_tls_nocheck:
                disabled_checks = set(dangerous_tls_nocheck.split(','))
            else:
                disabled_checks = set()
            if self.use_tls:
                if server_cert:
                    ssl_context = ssl.SSLContext(ssl.PROTOCOL_TLS_CLIENT)
                    ssl_context.load_verify_locations(server_cert)
                else:
                    ssl_context = ssl.create_default_context()
                ssl_context.minimum_version = ssl.TLSVersion.TLSv1_3
                ssl_context.set_alpn_protocols(["mapi/9"])
                if client_key:
                    ssl_context.load_cert_chain(
                        certfile=client_cert if client_cert is not None else client_key,
                        keyfile=client_key,
                        password=client_key_password,
                    )
                if 'host' in disabled_checks:
                    ssl_context.check_hostname = False
                if 'cert' in disabled_checks:
                    ssl_context.verify_mode = ssl.CERT_NONE
                self.socket = ssl_context.wrap_socket(self.socket, server_hostname=hostname)

        else:
            self.socket = socket.socket(socket.AF_UNIX)
            self.socket.settimeout(self.connect_timeout)
            self.socket.connect(unix_socket)
            if self.language != 'control':
                # When the monetdbd daemon spawns a new mserver, if it
                # comunicates using a UNIX socket, it can send the file
                # descriptor of the already open socket to the client.
                # It does so by sending an initial message. If the message
                # contains a file descriptor it contains the byte '1' (0x49)
                # and the file descriptor. If the message has no content (as
                # is the case here) it must contain the byte '0' (0x48).
                # see SERVERlistenThread in monetdb5/modules/mal/mal_mapi.c
                self.socket.send('0'.encode())

        if not (self.language == 'control' and not self.hostname):
            # control doesn't require authentication over socket
            self._login(password=password, url_options=url_options)

        self.socket.settimeout(socket.getdefaulttimeout())
        self.state = STATE_READY

<<<<<<< HEAD
    def _login(self, password: str, iteration=0):  # noqa: C901
=======
        for opt in self.remaining_handshake_options:
            opt.fallback(opt.value)

    def _login(self, password: str, url_options: Dict[str, str], iteration=0):
>>>>>>> f420fd17
        """ Reads challenge from line, generate response and check if
        everything is okay """

        assert self.socket
        if not self.use_tls:
            self.socket.sendall(b'\x00\x00\x00\x00\x00\x00\x00\x00')

        challenge = self._getblock()
        response = self._challenge_response(challenge, password, url_options)
        self._putblock(response)
        prompt = self._getblock().strip()

        if len(prompt) == 0:
            # Empty response, server is happy
            pass
        elif prompt == MSG_OK:
            pass
        elif prompt.startswith(MSG_INFO):
            logger.info("%s" % prompt[1:])

        elif prompt.startswith(MSG_ERROR):
            logger.error(prompt[1:])
            raise DatabaseError(prompt[1:])

        elif prompt.startswith(MSG_REDIRECT):
            # a redirect can contain multiple redirects, for now we only use
            # the first
            redirect = prompt.split()[0][1:].split(':')
            if redirect[1] == "merovingian":
                logger.debug("restarting authentication")
                if iteration <= 10:
                    self._login(iteration=iteration + 1, password=password, url_options={})
                else:
                    raise OperationalError("maximal number of redirects "
                                           "reached (10)")

            elif redirect[1] == "monetdb":
                self.hostname = redirect[2][2:]
                self.port, self.database = redirect[3].split('/')
                self.port = int(self.port)
                logger.info("redirect to monetdb://%s:%s/%s" %
                            (self.hostname, self.port, self.database))
                if self.socket:
                    self.socket.close()
                self.connect(hostname=self.hostname, port=self.port,
                             username=self.username, password=password,
                             database=self.database, language=self.language)

            else:
                raise ProgrammingError("unknown redirect: %s" % prompt)

        else:
            raise ProgrammingError("unknown state: %s" % prompt)

    def disconnect(self):
        """ disconnect from the monetdb server """
        logger.info("disconnecting from database")
        self.state = STATE_INIT
        self.socket.close()

    def _sabotage(self):
        """ Kill the connection in a way that the server is sure to recognize as an error"""
        sock = self.socket
        self.socket = None
        self.state = STATE_INIT
        if not sock:
            return
        bad_header = struct.pack('<H', 2 * 8193 + 0)  # larger than allowed, and not the final message
        bad_body = b"ERROR\x80ERROR"  # invalid utf-8, and too small
        try:
            sock.send(bad_header + bad_body)
            # and then we hang up
            sock.close()
        except Exception:
            # don't care
            pass

    def cmd(self, operation: str):  # noqa: C901
        """ put a mapi command on the line"""
        logger.debug("executing command %s" % operation)

        if self.state != STATE_READY:
            raise ProgrammingError("Not connected")

        self._putblock(operation)
        response = self._getblock_and_transfer_files()
        if not len(response):
            return ""
        elif response.startswith(MSG_OK):
            return response[3:].strip() or ""
        if response == MSG_MORE:
            # tell server it isn't going to get more
            return self.cmd("")

        # If we are performing an update test for errors such as a failed
        # transaction.

        # We are splitting the response into lines and checking each one if it
        # starts with MSG_ERROR. If this is the case, find which line records
        # the error and use it to call handle_error.
        if response[:2] == MSG_QUPDATE:
            lines = response.split('\n')
            if any([line.startswith(MSG_ERROR) for line in lines]):
                index = next(i for i, v in enumerate(lines) if v.startswith(MSG_ERROR))
                exception, msg = handle_error(lines[index][1:])
                raise exception(msg)

        if response[0] in [MSG_Q, MSG_HEADER, MSG_TUPLE]:
            return response
        elif response[0] == MSG_ERROR:
            exception, msg = handle_error(response[1:])
            raise exception(msg)
        elif response[0] == MSG_INFO:
            logger.info("%s" % (response[1:]))
        elif self.language == 'control' and not self.hostname:
            if response.startswith("OK"):
                return response[2:].strip() or ""
            else:
                return response
        else:
            raise ProgrammingError("unknown state: %s" % response)

    def binary_cmd(self, operation: str) -> memoryview:
        """ put a mapi command on the line, with a binary response.

        returns a memoryview that can only be used until the next
        operation on this Connection object.
        """
        logger.debug("executing binary command %s" % operation)

        if self.state != STATE_READY:
            raise ProgrammingError("Not connected")

        self._putblock(operation)
        buffer = self._get_buffer()
        n = self._getblock_raw(buffer, 0)
        view = memoryview(buffer)[:n]
        self._stash_buffer(buffer)

        # Handle !Error message
        if view[0:len(MSG_ERROR_B)] == MSG_ERROR_B:
            msg_bytes = bytes(view)
            idx = msg_bytes.find(b'\n')
            if idx > 0:
                msg_bytes = msg_bytes[1:idx + 1]
            exception, msg = handle_error(str(msg_bytes, 'utf-8'))
            raise exception(msg)

        return view

    def _challenge_response(self, challenge: str, password: str, url_options: Dict[str, str]):  # noqa: C901
        """ generate a response to a mapi login challenge """

        challenges = challenge.split(':')
        if challenges[-1] != '' or len(challenges) < 7:
            raise OperationalError("Server sent invalid challenge")
        challenges.pop()

        salt, identity, protocol, hashes, endian = challenges[:5]

        if endian == 'LIT':
            self.server_endian = 'little'
        elif endian == 'BIG':
            self.server_endian = 'big'
        else:
            raise NotSupportedError('Unknown byte order: ' + endian)

        if protocol == '9':
            algo = challenges[5]
            try:
                h = hashlib.new(algo)
                h.update(password.encode())
                password = h.hexdigest()
            except ValueError as e:
                raise NotSupportedError(str(e))
        else:
            raise NotSupportedError("We only speak protocol v9")

        for i in hashes.split(","):
            try:
                s = hashlib.new(i)
            except ValueError:
                pass
            else:
                s.update(password.encode())
                s.update(salt.encode())
                pwhash = "{" + i + "}" + s.hexdigest()
                break
        else:
            raise NotSupportedError("Unsupported hash algorithms required"
                                    " for login: %s" % hashes)

        response = ":".join(["BIG", self.username, pwhash, self.language, self.database]) + ":"

        self.binexport_level = 0
        if len(challenges) >= 8:
            part = challenges[7]
            assert part.startswith('BINARY=')
            self.binexport_level = int(part[7:])

        handshake_options = self.handshake_options_callback(self.binexport_level)

        if len(challenges) >= 7:
            response += "FILETRANS:"
            options_level = 0
            for part in challenges[6].split(","):
                if part.startswith("sql="):
                    try:
                        options_level = int(part[4:])
                    except ValueError:
                        raise OperationalError("invalid sql options level in server challenge: " + part)
            options = []
            for opt in handshake_options:
                if opt.level < options_level:
                    options.append(opt.name + "=" + str(int(opt.value)))
                    opt.sent = True
            response += ",".join(options) + ":"

        self.remaining_handshake_options = [opt for opt in handshake_options if not opt.sent]

        return response

    def _getblock_and_transfer_files(self) -> str:
        """ read one mapi encoded block and take care of any file transfers the server requests"""
        if self.language == 'control' and not self.hostname:
            # control connections do not use the blocking protocol and do not transfer files
            return self._recv_to_end()

        buffer = self._get_buffer()
        offset = 0

        # import this here to solve circular import
        from pymonetdb.filetransfer import handle_file_transfer

        while True:
            old_offset = offset
            offset = self._getblock_raw(buffer, old_offset)
            i = buffer.rfind(b'\n', old_offset, offset - 1)
            if i >= old_offset + 2 and buffer[i - 2: i + 1] == MSG_FILETRANS_B:
                # File transfer request. Chop the cmd off the buffer by lowering the offset
                cmd = str(buffer[i + 1: offset - 1], 'utf-8')
                offset = i - 2
                handle_file_transfer(self, cmd)
                continue
            else:
                break
        self._stash_buffer(buffer)
        return str(memoryview(buffer)[:offset], 'utf-8')

    def _getblock(self) -> str:
        """ read one mapi encoded block """
        if self.language == 'control' and not self.hostname:
            # control connections do not use the blocking protocol
            return self._recv_to_end()
        buf = self._get_buffer()
        end = self._getblock_raw(buf, 0)
        ret = str(memoryview(buf)[:end], 'utf-8')
        self._stash_buffer(buf)
        return ret

    def _getblock_raw(self, buffer: bytearray, offset: int) -> int:
        """
        Read one mapi block into 'buffer' starting at 'offset', enlarging the buffer
        as necessary and returning offset plus the number of bytes read.
        """
        last = False
        while not last:
            offset, last = self._get_minor_block(buffer, offset)
        return offset

    def _get_minor_block(self, buffer: bytearray, offset: int) -> Tuple[int, bool]:
        self._getbytes(buffer, offset, 2)
        unpacked = buffer[offset] + 256 * buffer[offset + 1]
        length = unpacked >> 1
        last = unpacked & 1
        if length:
            offset = self._getbytes(buffer, offset, length)
        return (offset, bool(last))

    def _getbytes(self, buffer: bytearray, offset: int, count: int) -> int:
        """
        Read 'count' bytes from the socket into 'buffer' starting at 'offset'.
        Enlarge buffer if necessary.
        Return offset + count if all goes well.
        """
        assert self.socket
        end = count + offset
        if len(buffer) < end:
            # enlarge
            nblocks = 1 + (end - len(buffer)) // 8192
            buffer += bytes(nblocks * 8192)
        while offset < end:
            view = memoryview(buffer)[offset:end]
            n = self.socket.recv_into(view)
            if n == 0:
                raise BrokenPipeError("Server closed connection")
            offset += n
        return end

    def _recv_to_end(self) -> str:
        """
        Read bytes from the socket until the server closes the connection
        """
        parts = []
        while True:
            assert self.socket
            received = self.socket.recv(4096)
            if not received:
                break
            parts.append(received)
        return str(b"".join(parts).strip(), 'utf-8')

    def _get_buffer(self) -> bytearray:
        """Retrieve a previously stashed buffer for reuse, or create a new one"""
        if self.stashed_buffer:
            buffer = self.stashed_buffer
            self.stashed_buffer = None
        else:
            buffer = bytearray(8192)
        return buffer

    def _stash_buffer(self, buffer):
        """Stash a used buffer for future reuse"""
        if self.stashed_buffer is None or len(self.stashed_buffer) < len(buffer):
            self.stashed_buffer = buffer

    def _putblock(self, block):
        """ wrap the line in mapi format and put it into the socket """
        data = block.encode('utf-8')
        if self.language == 'control' and not self.hostname:
            # control does not use the blocking protocol
            return self._send_all_and_shutdown(data)
        else:
            self._putblock_raw(block.encode(), True)

    def _putblock_raw(self, block, finish):
        """ put the data into the socket """
        pos = 0
        last = 0
        while not last:
            data = memoryview(block)[pos:pos + MAX_PACKAGE_LENGTH]
            length = len(data)
            if length < MAX_PACKAGE_LENGTH:
                last = 1
            flag = struct.pack('<H', (length << 1) + (last if finish else 0))
            self.socket.send(flag)
            self.socket.send(data)
            pos += length

    def _send_all_and_shutdown(self, block):
        """ put the data into the socket """
        pos = 0
        end = len(block)
        block = memoryview(block)
        while pos < end:
            data = block[pos:pos + 8192]
            nsent = self.socket.send(data)
            pos += nsent
        try:
            self.socket.shutdown(socket.SHUT_WR)
        except OSError:
            pass

    def __del__(self):
        if self.socket:
            self.socket.close()

    def set_reply_size(self, size):
        # type: (int) -> None
        """
        Set the amount of rows returned by the server.

        args:
            size: The number of rows
        """

        self.cmd("Xreply_size %s" % size)

    def set_uploader(self, uploader: "Uploader"):
        """Register the given Uploader, or None to deregister"""
        self.uploader = uploader

    def set_downloader(self, downloader: "Downloader"):
        """Register the given Downloader, or None to deregister"""
        self.downloader = downloader


# When all supported Python versions support it we can enable @dataclass here.
class HandshakeOption:
    """
    Option that can be set during the MAPI handshake

    Should be sent as <name>=<val>, where <val> is `value` converted to int.
    The `level` is used to determine if the server supports this option.
    The `fallback` is a function-like object that can be called with the
    value (not converted to an integer) as a parameter.
    Field `sent` can be used to keep track of whether the option has been sent.
    """
    def __init__(self, level, name, fallback, value):
        self.level = level
        self.name = name
        self.value = value
        self.fallback = fallback
        self.sent = False


def mapi_url_options(possible_mapi_url: str) -> Dict[str, str]:
    """Try to parse the argument as a MAPI URL and return a Dict of url options

    Return empty dict if it's not a MAPI URL.
    """
    if not possible_mapi_url.startswith('mapi:monetdb:'):
        return {}
    url = possible_mapi_url[5:]
    return dict(parse_qsl(urlparse(url).query))<|MERGE_RESOLUTION|>--- conflicted
+++ resolved
@@ -13,15 +13,10 @@
 import struct
 import hashlib
 import os
+import ssl
 import typing
-<<<<<<< HEAD
-import ssl
-from typing import Optional, Tuple
-from urllib.parse import urlparse, parse_qs
-=======
 from typing import Callable, Dict, List, Optional, Tuple
 from urllib.parse import parse_qsl, urlparse
->>>>>>> f420fd17
 
 from pymonetdb.exceptions import OperationalError, DatabaseError, \
     ProgrammingError, NotSupportedError, IntegrityError
@@ -117,24 +112,17 @@
 
     def connect(self, database: str, username: str, password: str, language: str,  # noqa: C901
                 hostname: Optional[str] = None, port: Optional[int] = None, unix_socket=None, connect_timeout=-1,
-<<<<<<< HEAD
                 use_tls=False, server_cert=None, dangerous_tls_nocheck=None,
                 client_key=None, client_cert=None, client_key_password=None,
-                handshake_options=None):
-=======
                 handshake_options_callback: Callable[[bool], List['HandshakeOption']] = lambda x: []):
->>>>>>> f420fd17
         """ setup connection to MAPI server
 
         unix_socket is used if hostname is not defined.
         """
 
-<<<<<<< HEAD
         self.use_tls = use_tls
 
-=======
         url_options = {}
->>>>>>> f420fd17
         if ':' in database:
             if not database.startswith('mapi:monetdb:'):
                 raise DatabaseError("colon not allowed in database name, except as part of "
@@ -173,16 +161,16 @@
         elif not unix_socket and not hostname:
             hostname = 'localhost'
 
+        # None and zero are allowed values
+        if connect_timeout != -1:
+            assert connect_timeout is None or connect_timeout >= 0
+            self.connect_timeout = connect_timeout
+
         if use_tls:
             if client_cert is not None and client_key is None:
                 raise DatabaseError('client_cert parameter is only valid if client_key is also given')
             if client_key_password is not None and client_key is None:
                 raise DatabaseError('client_key_password parameter is only valid if client_key is also given')
-
-        # None and zero are allowed values
-        if connect_timeout != -1:
-            assert connect_timeout is None or connect_timeout >= 0
-            self.connect_timeout = connect_timeout
 
         self.hostname = hostname
         self.port = port
@@ -264,14 +252,10 @@
         self.socket.settimeout(socket.getdefaulttimeout())
         self.state = STATE_READY
 
-<<<<<<< HEAD
-    def _login(self, password: str, iteration=0):  # noqa: C901
-=======
         for opt in self.remaining_handshake_options:
             opt.fallback(opt.value)
 
-    def _login(self, password: str, url_options: Dict[str, str], iteration=0):
->>>>>>> f420fd17
+    def _login(self, password: str, url_options: Dict[str, str], iteration=0):  # noqa: C901
         """ Reads challenge from line, generate response and check if
         everything is okay """
 
